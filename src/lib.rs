--- conflicted
+++ resolved
@@ -1,26 +1,13 @@
 pub mod crypto;
 pub mod db;
 
-<<<<<<< HEAD
+mod async_object;
 mod blob;
-=======
-mod async_object;
->>>>>>> 81f802ab
 mod block;
 mod client;
 mod error;
 mod format;
 mod index;
-<<<<<<< HEAD
-mod replica_discovery;
-mod repository;
-
-pub use self::{
-    block::{BlockId, BlockName, BlockVersion, BLOCK_SIZE},
-    error::Error,
-    replica_discovery::ReplicaDiscovery,
-    repository::Repository,
-=======
 mod message;
 mod message_broker;
 mod network;
@@ -32,7 +19,7 @@
 
 pub use self::{
     async_object::AsyncObject,
-    block::{BlockId, BlockName, BlockStore, BlockVersion, BLOCK_SIZE},
+    block::{BlockId, BlockName, BlockVersion, BLOCK_SIZE},
     client::Client,
     error::Error,
     message::{Message, Request, Response},
@@ -43,7 +30,6 @@
     replica_id::ReplicaId,
     repository::Repository,
     server::Server,
->>>>>>> 81f802ab
 };
 
 /// This function can be called from other languages via FFI
