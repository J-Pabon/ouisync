use crate::{
    error::{Error, ErrorCode},
    registry::{Handle, InvalidHandle, Registry},
    state::{State, TaskHandle},
};
use camino::Utf8PathBuf;
use ouisync_bridge::{protocol::Notification, repository, transport::NotificationSender};
use ouisync_lib::{
    network::{self, Registration},
    path,
    sync::uninitialized_watch,
    AccessMode, Credentials, Event, LocalSecret, Payload, Progress, Repository, SetLocalSecret,
    ShareToken,
};
use serde::{Deserialize, Serialize};
use std::{
    collections::{hash_map::Entry, HashMap},
    ffi::OsString,
    mem,
    path::PathBuf,
    sync::{Arc, RwLock as BlockingRwLock},
};
use thiserror::Error;
use tokio::sync::{broadcast::error::RecvError, Notify, RwLock as AsyncRwLock};

pub(crate) struct RepositoryHolder {
    pub store_path: PathBuf,
    pub repository: Arc<Repository>,
    pub registration: AsyncRwLock<Option<Registration>>,
}

pub(crate) type RepositoryHandle = Handle<Arc<RepositoryHolder>>;

#[derive(Debug, Error)]
#[error("operation requires network registration")]
pub(crate) struct RegistrationRequired;

#[derive(Debug, Error)]
#[error("entry has been changed")]
pub(crate) struct EntryChanged;

pub(crate) async fn create(
    state: &State,
    store_path: PathBuf,
    local_read_secret: Option<SetLocalSecret>,
    local_write_secret: Option<SetLocalSecret>,
    share_token: Option<ShareToken>,
) -> Result<RepositoryHandle, Error> {
    let entry = ensure_vacant_entry(state, store_path.clone()).await?;

    let repository = repository::create(
        store_path.clone(),
        local_read_secret,
        local_write_secret,
        share_token,
        &state.config,
        &state.repos_monitor,
    )
    .await?;

    let holder = RepositoryHolder {
        store_path,
        repository: Arc::new(repository),
        registration: AsyncRwLock::new(None),
    };

    state
        .mounter
        .mount(&holder.store_path, &holder.repository)?;

    let handle = entry.insert(holder);

    Ok(handle)
}

/// Opens an existing repository.
pub(crate) async fn open(
    state: &State,
    store_path: PathBuf,
    local_secret: Option<LocalSecret>,
) -> Result<RepositoryHandle, Error> {
    let entry = match state.repositories.entry(store_path.clone()).await {
        RepositoryEntry::Occupied(handle) => {
            // If `local_secret` provides higher access mode than what the repo currently has,
            // increase it. If not, the access mode remains unchanged.
            // See `Repository::set_access_mode` for details.
            let holder = state.repositories.get(handle)?;
            holder
                .repository
                .set_access_mode(AccessMode::Write, local_secret.clone())
                .await?;

            return Ok(handle);
        }
        RepositoryEntry::Vacant(entry) => entry,
    };

    let repository = repository::open(
        store_path.clone(),
        local_secret,
        &state.config,
        &state.repos_monitor,
    )
    .await?;

    let holder = RepositoryHolder {
        store_path,
        repository: Arc::new(repository),
        registration: AsyncRwLock::new(None),
    };

    state
        .mounter
        .mount(&holder.store_path, &holder.repository)?;

    let handle = entry.insert(holder);

    Ok(handle)
}

async fn ensure_vacant_entry(
    state: &State,
    store_path: PathBuf,
) -> Result<RepositoryVacantEntry<'_>, ouisync_lib::Error> {
    loop {
        match state.repositories.entry(store_path.clone()).await {
            RepositoryEntry::Occupied(handle) => {
                if let Some(holder) = state.repositories.remove(handle) {
                    holder.repository.close().await?;
                }
            }
            RepositoryEntry::Vacant(entry) => return Ok(entry),
        }
    }
}

/// Closes a repository.
pub(crate) async fn close(state: &State, handle: RepositoryHandle) -> Result<(), Error> {
    if let Some(holder) = state.repositories.remove(handle) {
        holder.repository.close().await?;
        state.mounter.unmount(&holder.store_path)?;
    }

    Ok(())
}

/// Called when the session is closed and the user has not closed some or all the open
/// repositories.
pub async fn close_all_repositories(state: &State) {
    // Best effort: if some operation fails, continue with the rest.
    for holder in state.repositories.remove_all() {
        if let Err(error) = holder.repository.close().await {
            tracing::warn!(
                "Failed to close repository \"{:?}\": {error:?}",
                holder.store_path
            );
        }
        if let Err(error) = state.mounter.unmount(&holder.store_path) {
            tracing::warn!(
                "Failed to unmount repository \"{:?}\": {error:?}",
                holder.store_path
            );
        }
    }
}

pub(crate) async fn is_sync_enabled(
    state: &State,
    handle: RepositoryHandle,
) -> Result<bool, Error> {
    Ok(state
        .repositories
        .get(handle)?
        .registration
        .read()
        .await
        .is_some())
}

pub(crate) async fn set_sync_enabled(
    state: &State,
    handle: RepositoryHandle,
    enabled: bool,
) -> Result<(), Error> {
    let holder = state.repositories.get(handle)?;

    if enabled {
        let mut registration = holder.registration.write().await;
        if registration.is_none() {
            *registration = Some(state.network.register(holder.repository.handle()).await);
        }
    } else {
        holder.registration.write().await.take();
    }

    Ok(())
}

pub(crate) fn credentials(state: &State, handle: RepositoryHandle) -> Result<Vec<u8>, Error> {
    Ok(state
        .repositories
        .get(handle)?
        .repository
        .credentials()
        .encode())
}

pub(crate) async fn set_credentials(
    state: &State,
    handle: RepositoryHandle,
    credentials: Vec<u8>,
) -> Result<(), Error> {
    state
        .repositories
        .get(handle)?
        .repository
        .set_credentials(Credentials::decode(&credentials)?)
        .await?;

    Ok(())
}

pub(crate) fn access_mode(state: &State, handle: RepositoryHandle) -> Result<u8, Error> {
    Ok(state
        .repositories
        .get(handle)?
        .repository
        .access_mode()
        .into())
}

pub(crate) async fn set_access_mode(
    state: &State,
    handle: RepositoryHandle,
    access_mode: AccessMode,
    local_secret: Option<LocalSecret>,
) -> Result<(), Error> {
    state
        .repositories
        .get(handle)?
        .repository
        .set_access_mode(access_mode, local_secret)
        .await?;

    Ok(())
}

/// Return the info-hash of the repository formatted as hex string. This can be used as a globally
/// unique, non-secret identifier of the repository.
/// User is responsible for deallocating the returned string.
pub(crate) fn info_hash(state: &State, handle: RepositoryHandle) -> Result<String, Error> {
    let holder = state.repositories.get(handle)?;
    let info_hash = network::repository_info_hash(holder.repository.secrets().id());

    Ok(hex::encode(info_hash))
}

/// Returns an ID that is randomly generated once per repository. Can be used to store local user
/// data per repository (e.g. passwords behind biometric storage).
pub(crate) async fn database_id(state: &State, handle: RepositoryHandle) -> Result<Vec<u8>, Error> {
    let holder = state.repositories.get(handle)?;
    Ok(holder.repository.database_id().await?.as_ref().to_vec())
}

/// Returns database name, this is derived from the database file name, but is disambiguated when there
/// are two or more databases with the same name (but different directories).
/// TODO: The disambiguation
pub(crate) fn get_name(state: &State, handle: RepositoryHandle) -> Result<OsString, Error> {
    let holder = state.repositories.get(handle)?;

    let store_path = &holder.store_path;

    match store_path.with_extension("").file_name() {
        Some(store_path) => Ok(store_path.to_os_string()),
        None => Err(Error {
            code: ErrorCode::MalformedData,
            message: format!("Failed to extract file name from the path {store_path:?}"),
        }),
    }
}

/// Returns the type of repository entry (file, directory, ...) or `None` if the entry doesn't
/// exist.
pub(crate) async fn entry_type(
    state: &State,
    handle: RepositoryHandle,
    path: Utf8PathBuf,
) -> Result<Option<u8>, Error> {
    let holder = state.repositories.get(handle)?;

    match holder.repository.lookup_type(path).await {
        Ok(entry_type) => Ok(Some(entry_type.into())),
        Err(ouisync_lib::Error::EntryNotFound) => Ok(None),
        Err(error) => Err(error.into()),
    }
}

/// Move/rename entry from src to dst.
pub(crate) async fn move_entry(
    state: &State,
    handle: RepositoryHandle,
    src: Utf8PathBuf,
    dst: Utf8PathBuf,
) -> Result<(), Error> {
    let holder = state.repositories.get(handle)?;
    let (src_dir, src_name) = path::decompose(&src).ok_or(ouisync_lib::Error::EntryNotFound)?;
    let (dst_dir, dst_name) = path::decompose(&dst).ok_or(ouisync_lib::Error::EntryNotFound)?;

    holder
        .repository
        .move_entry(src_dir, src_name, dst_dir, dst_name)
        .await?;

    Ok(())
}

/// Subscribe to change notifications from the repository.
pub(crate) fn subscribe(
    state: &State,
    notification_tx: &NotificationSender,
    repository_handle: RepositoryHandle,
) -> Result<TaskHandle, Error> {
    let holder = state.repositories.get(repository_handle)?;

    let mut notification_rx = holder.repository.subscribe();
    let notification_tx = notification_tx.clone();

    let handle = state.spawn_task(|id| async move {
        loop {
            match notification_rx.recv().await {
                Ok(Event {
                    payload: Payload::BranchChanged(_) | Payload::BlockReceived { .. },
                    ..
                }) => (),
                Ok(Event { .. }) => continue,
                Err(RecvError::Lagged(_)) => (),
                Err(RecvError::Closed) => break,
            }

            notification_tx
                .send((id, Notification::Repository))
                .await
                .ok();
        }
    });

    Ok(handle)
}

pub(crate) async fn is_dht_enabled(state: &State, handle: RepositoryHandle) -> Result<bool, Error> {
    Ok(state
        .repositories
        .get(handle)?
        .registration
        .read()
        .await
        .as_ref()
        .ok_or(RegistrationRequired)?
        .is_dht_enabled())
}

pub(crate) async fn set_dht_enabled(
    state: &State,
    handle: RepositoryHandle,
    enabled: bool,
) -> Result<(), Error> {
    state
        .repositories
        .get(handle)?
        .registration
        .read()
        .await
        .as_ref()
        .ok_or(RegistrationRequired)?
        .set_dht_enabled(enabled)
        .await;
    Ok(())
}

pub(crate) async fn is_pex_enabled(state: &State, handle: RepositoryHandle) -> Result<bool, Error> {
    Ok(state
        .repositories
        .get(handle)?
        .registration
        .read()
        .await
        .as_ref()
        .ok_or(RegistrationRequired)?
        .is_pex_enabled())
}

pub(crate) async fn set_pex_enabled(
    state: &State,
    handle: RepositoryHandle,
    enabled: bool,
) -> Result<(), Error> {
    state
        .repositories
        .get(handle)?
        .registration
        .read()
        .await
        .as_ref()
        .ok_or(RegistrationRequired)?
        .set_pex_enabled(enabled)
        .await;
    Ok(())
}

/// The `local_secret` parameter is optional, if `None` the current access level of the opened
/// repository is used. If provided, the highest access level that the local_secret can unlock is
/// used.
pub(crate) async fn create_share_token(
    state: &State,
    repository: RepositoryHandle,
    local_secret: Option<LocalSecret>,
    access_mode: AccessMode,
    name: Option<String>,
) -> Result<String, Error> {
    let holder = state.repositories.get(repository)?;
    let token =
        repository::create_share_token(&holder.repository, local_secret, access_mode, name).await?;
    Ok(token)
}

/// Returns the syncing progress.
pub(crate) async fn sync_progress(
    state: &State,
    handle: RepositoryHandle,
) -> Result<Progress, Error> {
    Ok(state
        .repositories
        .get(handle)?
        .repository
        .sync_progress()
        .await?)
}

/// Create mirrored repository on the given server
pub(crate) async fn create_mirror(
    state: &State,
    handle: RepositoryHandle,
    host: &str,
) -> Result<(), Error> {
    let holder = state.repositories.get(handle)?;
    let config = state.get_remote_client_config().await?;

    ouisync_bridge::repository::create_mirror(&holder.repository, config, host).await?;

    Ok(())
}

/// Delete mirrored repository from the given server
pub(crate) async fn delete_mirror(
    state: &State,
    handle: RepositoryHandle,
    host: &str,
) -> Result<(), Error> {
    let holder = state.repositories.get(handle)?;
    let config = state.get_remote_client_config().await?;

    ouisync_bridge::repository::delete_mirror(&holder.repository, config, host).await?;

    Ok(())
}

/// Check if the repository is mirrored on the given server.
pub(crate) async fn mirror_exists(
    state: &State,
    handle: RepositoryHandle,
    host: &str,
) -> Result<bool, Error> {
    let holder = state.repositories.get(handle)?;
    let config = state.get_remote_client_config().await?;

    Ok(
        ouisync_bridge::repository::mirror_exists(holder.repository.secrets().id(), config, host)
            .await?,
    )
}

/// Mount all opened repositories
<<<<<<< HEAD
pub(crate) async fn mount_all(state: &State, mount_point: PathBuf) -> Result<(), Error> {
    let repos = state.repositories.collect();
    state
        .mounter
        .mount_all(
            mount_point,
            repos
                .iter()
                .map(|(_handle, holder)| (holder.store_path.as_ref(), &holder.repository)),
        )
=======
pub(crate) async fn mount_root(state: &State, mount_point: PathBuf) -> Result<(), Error> {
    state.mounter.mount_root(mount_point).await?;

    Ok(())
}

/// Reads a metadata entry
pub(crate) async fn metadata_get(
    state: &State,
    handle: RepositoryHandle,
    key: String,
) -> Result<Option<String>, Error> {
    Ok(state
        .repositories
        .get(handle)?
        .repository
        .metadata()
        .get(&key)
        .await?)
}

/// Atomically updates multiple metadata entries
pub(crate) async fn metadata_set(
    state: &State,
    handle: RepositoryHandle,
    edits: Vec<MetadataEdit>,
) -> Result<(), Error> {
    let mut tx = state
        .repositories
        .get(handle)?
        .repository
        .metadata()
        .write()
>>>>>>> 5ddb3444
        .await?;

    for edit in edits {
        if tx.get(&edit.key).await? != edit.old {
            return Err(EntryChanged.into());
        }

        if let Some(new) = edit.new {
            tx.set(&edit.key, new).await?;
        } else {
            tx.remove(&edit.key).await?;
        }
    }

    tx.commit().await?;

    Ok(())
}

/// Edit of a single metadata entry.
#[derive(Eq, PartialEq, Debug, Serialize, Deserialize)]
pub(crate) struct MetadataEdit {
    /// The key of the entry.
    pub key: String,
    /// The current value of the entry or `None` if the entry does not exist yet. This is used for
    /// concurrency control - if the current value is different from this it's assumed it has been
    /// modified by some other task and the whole `RepositorySetMetadata` operation is rolled back.
    /// If that happens, the user should read the current value again, adjust the new value if
    /// needed and retry the operation.
    pub old: Option<String>,
    /// The value to set the entry to or `None` to remove the entry.
    pub new: Option<String>,
}

/// Registry of opened repositories.
pub(crate) struct Repositories {
<<<<<<< HEAD
    inner: RwLock<Inner>,
    pub on_repository_list_changed_tx: uninitialized_watch::Sender<()>,
=======
    inner: BlockingRwLock<Inner>,
>>>>>>> 5ddb3444
}

impl Repositories {
    pub fn new() -> Self {
        let (on_repository_list_changed_tx, _) = uninitialized_watch::channel();

        Self {
            inner: BlockingRwLock::new(Inner {
                registry: Registry::new(),
                index: HashMap::new(),
            }),
            on_repository_list_changed_tx,
        }
    }

    /// Gets or inserts a repository.
    pub async fn entry(&self, store_path: PathBuf) -> RepositoryEntry {
        loop {
            let notify = {
                let mut inner = self.inner.write().unwrap();

                match inner.index.entry(store_path.clone()) {
                    Entry::Occupied(entry) => match entry.get() {
                        IndexEntry::Reserved(notify) => {
                            // The repo doesn't exists yet but someone is already inserting it.
                            notify.clone()
                        }
                        IndexEntry::Existing(handle) => {
                            // The repo already exists.
                            return RepositoryEntry::Occupied(*handle);
                        }
                    },
                    Entry::Vacant(entry) => {
                        entry.insert(IndexEntry::Reserved(Arc::new(Notify::new())));

                        // The repo doesn't exist yet and we are the first one to insert it.
                        return RepositoryEntry::Vacant(RepositoryVacantEntry {
                            inner: &self.inner,
                            store_path,
                            inserted: false,
                            on_repository_list_changed_tx: self
                                .on_repository_list_changed_tx
                                .clone(),
                        });
                    }
                }
            };

            notify.notified().await;
        }
    }

    /// Removes the repository regardless of how many handles it has. All outstanding handles
    /// become invalid.
    pub fn remove(&self, handle: RepositoryHandle) -> Option<Arc<RepositoryHolder>> {
        let mut inner = self.inner.write().unwrap();

        let holder = inner.registry.remove(handle)?;
        inner.index.remove(&holder.store_path);

        self.on_repository_list_changed_tx.send(()).unwrap_or(());

        Some(holder)
    }

    pub fn remove_all(&self) -> Vec<Arc<RepositoryHolder>> {
        let removed = self.inner.write().unwrap().registry.remove_all();
        self.on_repository_list_changed_tx.send(()).unwrap_or(());
        removed
    }

    pub fn get(&self, handle: RepositoryHandle) -> Result<Arc<RepositoryHolder>, InvalidHandle> {
<<<<<<< HEAD
        self.inner
            .read()
            .unwrap()
            .registry
            .get(handle)
            .map(|holder| holder.clone())
    }

    pub fn collect(&self) -> Vec<(RepositoryHandle, Arc<RepositoryHolder>)> {
        self.inner
            .read()
            .unwrap()
            .registry
            .iter()
            .map(|(a, b)| (a.clone(), b.clone()))
            .collect()
=======
        self.inner.read().unwrap().registry.get(handle).cloned()
>>>>>>> 5ddb3444
    }
}

pub(crate) enum RepositoryEntry<'a> {
    Occupied(RepositoryHandle),
    Vacant(RepositoryVacantEntry<'a>),
}

pub(crate) struct RepositoryVacantEntry<'a> {
    inner: &'a BlockingRwLock<Inner>,
    store_path: PathBuf,
    inserted: bool,
    on_repository_list_changed_tx: uninitialized_watch::Sender<()>,
}

impl RepositoryVacantEntry<'_> {
    pub fn insert(mut self, holder: RepositoryHolder) -> RepositoryHandle {
        let mut inner = self.inner.write().unwrap();

        let handle = inner.registry.insert(Arc::new(holder));

        let Some(entry) = inner.index.get_mut(&self.store_path) else {
            unreachable!()
        };

        let IndexEntry::Reserved(notify) = mem::replace(entry, IndexEntry::Existing(handle)) else {
            unreachable!()
        };

        self.inserted = true;

        notify.notify_waiters();
        self.on_repository_list_changed_tx.send(()).unwrap_or(());

        handle
    }
}

impl Drop for RepositoryVacantEntry<'_> {
    fn drop(&mut self) {
        if self.inserted {
            return;
        }

        let mut inner = self.inner.write().unwrap();

        let Some(IndexEntry::Reserved(notify)) = inner.index.remove(&self.store_path) else {
            unreachable!()
        };

        notify.notify_waiters();
    }
}

struct Inner {
    // Registry of the repos
    registry: Registry<Arc<RepositoryHolder>>,
    // Index for looking up repos by their store paths.
    index: HashMap<PathBuf, IndexEntry>,
}

enum IndexEntry {
    Reserved(Arc<Notify>),
    Existing(RepositoryHandle),
}<|MERGE_RESOLUTION|>--- conflicted
+++ resolved
@@ -480,18 +480,6 @@
 }
 
 /// Mount all opened repositories
-<<<<<<< HEAD
-pub(crate) async fn mount_all(state: &State, mount_point: PathBuf) -> Result<(), Error> {
-    let repos = state.repositories.collect();
-    state
-        .mounter
-        .mount_all(
-            mount_point,
-            repos
-                .iter()
-                .map(|(_handle, holder)| (holder.store_path.as_ref(), &holder.repository)),
-        )
-=======
 pub(crate) async fn mount_root(state: &State, mount_point: PathBuf) -> Result<(), Error> {
     state.mounter.mount_root(mount_point).await?;
 
@@ -525,7 +513,6 @@
         .repository
         .metadata()
         .write()
->>>>>>> 5ddb3444
         .await?;
 
     for edit in edits {
@@ -562,12 +549,8 @@
 
 /// Registry of opened repositories.
 pub(crate) struct Repositories {
-<<<<<<< HEAD
-    inner: RwLock<Inner>,
+    inner: BlockingRwLock<Inner>,
     pub on_repository_list_changed_tx: uninitialized_watch::Sender<()>,
-=======
-    inner: BlockingRwLock<Inner>,
->>>>>>> 5ddb3444
 }
 
 impl Repositories {
@@ -640,13 +623,13 @@
     }
 
     pub fn get(&self, handle: RepositoryHandle) -> Result<Arc<RepositoryHolder>, InvalidHandle> {
-<<<<<<< HEAD
         self.inner
             .read()
             .unwrap()
             .registry
             .get(handle)
             .map(|holder| holder.clone())
+        //self.inner.read().unwrap().registry.get(handle).cloned()
     }
 
     pub fn collect(&self) -> Vec<(RepositoryHandle, Arc<RepositoryHolder>)> {
@@ -657,9 +640,6 @@
             .iter()
             .map(|(a, b)| (a.clone(), b.clone()))
             .collect()
-=======
-        self.inner.read().unwrap().registry.get(handle).cloned()
->>>>>>> 5ddb3444
     }
 }
 
